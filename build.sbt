--- conflicted
+++ resolved
@@ -68,21 +68,14 @@
 val Specs2Version = "5.0.0-RC-21"
 
 val catsDependencies = libraryDependencies ++= Seq(
-<<<<<<< HEAD
   "org.specs2" %%% "specs2-core" % Specs2Version,
-  "org.typelevel" %%% "cats-core" % "2.6.1"
+  "org.typelevel" %%% "cats-core" % "2.7.0"
 )
-val catsEffectDependencies = libraryDependencies += "org.typelevel" %%% "cats-effect" % "3.2.9"
+val catsEffectDependencies = libraryDependencies += "org.typelevel" %%% "cats-effect" % "3.3.0"
 val scalacheckEffectDependencies = libraryDependencies ++= Seq(
   "org.specs2" %%% "specs2-scalacheck" % Specs2Version,
   "org.typelevel" %%% "scalacheck-effect" % "1.0.3"
 )
-=======
-  "org.specs2" %%% "specs2-core" % "5.0.0-RC-21",
-  "org.typelevel" %%% "cats-core" % "2.7.0"
-)
-val catsEffectDependencies = libraryDependencies += "org.typelevel" %%% "cats-effect" % "3.3.0"
->>>>>>> 0b83d453
 
 lazy val rootSettings =
   compilationSettings ++
